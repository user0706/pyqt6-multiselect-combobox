--- conflicted
+++ resolved
@@ -18,7 +18,7 @@
 
     def __init__(self, *args, **kwargs) -> None:
         super().__init__(*args, **kwargs)
-
+        
         self.setEditable(True)
         self.lineEdit().setReadOnly(True)
 
@@ -180,16 +180,12 @@
         delimiter = self.getDisplayDelimiter()
         texts = [self.typeSelection(i, display_type) for i in range(self.model(
         ).rowCount()) if self.model().item(i).checkState() == Qt.CheckState.Checked]
-<<<<<<< HEAD
-        text = delimiter.join(texts)
-=======
         
         if texts:
             text = delimiter.join(texts)
         else:
             text = self.placeholderText if hasattr(self, 'placeholderText') else ""
         
->>>>>>> aefd2870
         metrics = QFontMetrics(self.lineEdit().font())
         elidedText = metrics.elidedText(
             text, Qt.TextElideMode.ElideRight, self.lineEdit().width()
@@ -230,9 +226,6 @@
             list: A list of currently selected data.
         """
         output_type = self.getOutputType()
-<<<<<<< HEAD
-        return [self.typeSelection(i, output_type) for i in range(self.model().rowCount()) if self.model().item(i).checkState() == Qt.CheckState.Checked]
-=======
         return [self.typeSelection(i, output_type) for i in range(self.model().rowCount()) if self.model().item(i).checkState() == Qt.CheckState.Checked]
 
     def setCurrentIndexes(self, indexes: list) -> None:
@@ -309,5 +302,4 @@
         Returns:
             bool: True if duplicates are allowed, False otherwise.
         """
-        return self.duplicatesEnabled
->>>>>>> aefd2870
+        return self.duplicatesEnabled